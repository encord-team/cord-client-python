"""DENIS: think properly about the structure, the transcoders and how we want to subclass or extend this so people
can plug into the different parts easily.

ideas
* a class where the individual parts can be overwritten
* a class where the individual transformers can be re-assigned
*
DENIS: how are we going to document this in Sphinx if this class is independent?

DENIS:
* parallel downloads with a specific flag
* saving the annotation file with a specific flag
* labels class for better type support.
"""
import logging
import subprocess
import tempfile
from dataclasses import asdict, dataclass
from itertools import chain
from pathlib import Path
from typing import Iterator, List, Optional, Tuple, Union

import requests
from shapely.geometry import Polygon
from tqdm import tqdm

from encord.objects.ontology_object import Object
from encord.objects.ontology_structure import OntologyStructure
from encord.transformers.coco.coco_datastructure import (
    CocoAnnotation,
    SuperClass,
    as_dict_custom,
)

logger = logging.getLogger(__name__)


@dataclass
class Size:
    width: int
    height: int


@dataclass
class ImageLocation:
    data_hash: str
    file_name: str


@dataclass
class VideoLocation:
    data_hash: str
    file_name: str
    frame_num: int


DataLocation = Union[ImageLocation, VideoLocation]


class EncodingError(Exception):
    def __init__(self, message: str):
        super().__init__(message)


def get_size(*args, **kwargs) -> Size:
    # DENIS: this belongs in a utils folder.
    return Size(1, 2)  # A stub for now


def get_polygon_from_dict(polygon_dict, W, H):
    return [(polygon_dict[str(i)]["x"] * W, polygon_dict[str(i)]["y"] * H) for i in range(len(polygon_dict))]


# DENIS: TODO: focus on doing the parser for now for segmentations for images as it was intended. Seems like
#   for other formats I can still add stuff or have the clients extend what we have.

# DENIS: should these labels be the data structure that I've invented for them instead of the encord dict?
class CocoEncoder:
    """This class has been purposefully built in a modular fashion for extensibility in mind. You are encouraged to
    subclass this encoder and change any of the custom functions. The return types are given for convenience, but these
    can also be subclassed for your needs.
    All functions which could be static are deliberately not made static so you have the option to access the `self`
    object at any time.
    """

    def __init__(self, labels_list: List[dict], ontology: OntologyStructure):
        self._labels_list = labels_list
        self._ontology = ontology
        self._coco_json = dict()
        self._current_annotation_id = 0
        self._coco_categories_id_to_ontology_object_map = dict()  # DENIS: do we need this?
        self._feature_hash_to_coco_category_id_map = dict()
        self._data_hash_to_image_id_map = dict()
        """Map of (data_hash, frame_offset) to the image id"""

        # self._data_location_to_image_id_map = dict()

        self._download_files = False
        self._download_file_path = Path(".")
        self._include_videos = True
        self._include_unannotated_videos = False

    # DENIS: think about the argument names now with "include videos"
    def encode(
        self,
        download_files: bool = False,
        download_file_path: Path = Path("."),
        include_videos: bool = True,
        include_unannotated_videos: bool = False,
    ) -> dict:
        """
        Args:
            download_files: If set to true, the images are downloaded into a local directory and the `coco_url` of the
                images will point to the location of the local directory. DENIS: can also maybe have a Path obj here.
            download_file_path:
                Root path to where the images and videos are downloaded or where downloaded images are looked up from.
                For example, if `include_unannotated_videos = True` then this is the root path of the
                `videos/<data_hash>` directory.
            include_unannotated_videos:
                This will be ignored if the files are not downloaded (whether they are being downloaded now or they
                were already there) in which case it will default to False. The code will assume that the video is
                downloaded and expanded correctly in the same way that would happen if the video was downloaded via
                the `download_files = True` argument.
        """
        self._download_files = download_files
        self._download_file_path = download_file_path
        self._include_videos = include_videos
        self._include_unannotated_videos = include_unannotated_videos

        self._coco_json["info"] = self.get_info()
        self._coco_json["categories"] = self.get_categories()
        self._coco_json["images"] = self.get_images()
        self._coco_json["annotations"] = self.get_annotations()

        return self._coco_json

    def get_info(self) -> dict:
        return {
            "description": self.get_description(),
            "contributor": None,  # TODO: these fields also need a response
            "date_created": None,  # DENIS: there is something in the labels, alternatively can start to return more from the SDK
            "url": None,
            "version": None,
            "year": None,
        }

    def get_description(self) -> Optional[str]:
        if len(self._labels_list) == 0:
            return None
        else:
            return self._labels_list[0]["data_title"]

    def get_categories(self) -> List[dict]:
        """This does not translate classifications as they are not part of the Coco spec."""
        categories = []
        for object_ in self._ontology.objects:
            categories.append(self.get_category(object_))

        return categories

    def get_category(self, object_: Object) -> dict:
        super_category = self.get_super_category(object_)
        ret = {
            "supercategory": super_category,
            "id": self.add_to_object_map_and_get_next_id(object_),
            "name": self.get_category_name(object_),
        }
        if super_category == "point":
            # TODO: we will have to do something similar for skeletons.
            ret["keypoints"] = "keypoint"
            ret["skeleton"] = []
        return ret

    def get_super_category(self, object_: Object) -> str:
        return object_.shape.value

    def add_to_object_map_and_get_next_id(self, object_: Object) -> int:
        id_ = len(self._coco_categories_id_to_ontology_object_map)
        self._coco_categories_id_to_ontology_object_map[id_] = object_
        self._feature_hash_to_coco_category_id_map[object_.feature_node_hash] = id_
        return id_

    def get_category_name(self, object_: Object) -> str:
        return object_.name

    # DENIS: check how to do this with videos. => maybe return an additional map of id to frame number?!
    # DENIS: TODO: definitely branch off with videos with a NotImplementedError.
    def get_images(self) -> list:
        """All the data is in the specific label_row"""
        images = []
        for labels in self._labels_list:
            for data_unit in labels["data_units"].values():
                data_type = data_unit["data_type"]
                if "application/dicom" in data_type:
                    images.extend(self.get_dicom(data_unit))
                elif "video" not in data_type:
                    images.append(self.get_image(data_unit))
                else:
                    images.extend(self.get_video_images(data_unit))
        return images

    def get_dicom(self, data_unit: dict) -> list:
        # NOTE: could give an option whether to include dicoms, but this is inferred by which labels we request.

        data_hash = data_unit["data_hash"]

        images = []

        height = data_unit["height"]
        width = data_unit["width"]

        for frame_num in data_unit["labels"].keys():
            dicom_image = self.get_dicom_image(data_hash, height, width, int(frame_num))
            images.append(dicom_image)

        return images

    def get_image(self, data_unit: dict) -> dict:
        # DENIS: we probably want a map of this image id to image hash in our DB, including the image_group hash.

        """
        DENIS: next up: here we need to branch off and create the videos
        * coco_url, height, width will be the same
        * id will be continuous
        * file_name will be also continuous according to all the images that are being extracted from the video.

        Do all the frames, and the ones without annotations will just have no corresponding annotations. We can
        still later have an option to exclude them and delete the produced images.
        """
        image_id = len(self._data_hash_to_image_id_map)
        data_hash = data_unit["data_hash"]
        self._data_hash_to_image_id_map[(data_hash, 0)] = image_id
        return {
            "coco_url": data_unit["data_link"],
            "id": image_id,
            "image_title": data_unit["data_title"],
            "file_name": self.get_file_name_and_download_image(data_unit),
            "height": data_unit["height"],
            "width": data_unit["width"],
        }

    def get_file_name_and_download_image(self, data_unit: dict) -> str:
        data_title = data_unit["data_title"]
        data_hash = data_unit["data_hash"]
        file_name = data_hash + "." + data_title.split(".")[-1]
        local_path = Path("images").joinpath(Path(file_name))

        if self._download_files:
            url = data_unit["data_link"]
            destination_path = self._download_file_path.joinpath(local_path)
            self.download_image(url, destination_path)

        return str(local_path)

    def get_video_images(self, data_unit: dict) -> List[dict]:
        if not self._include_videos:
            return []

            # raise RuntimeError("If you want to include videos, you also need to enable downloading (for now).")

        video_title = data_unit["data_title"]
        url = data_unit["data_link"]
        data_hash = data_unit["data_hash"]

        if self._download_files:
            self.download_video_images(url, data_hash)

        images = []
        coco_url = data_unit["data_link"]
        height = data_unit["height"]
        width = data_unit["width"]

        path_to_video_dir = self._download_file_path.joinpath(Path("videos"), Path(data_hash))
        if self._include_unannotated_videos and path_to_video_dir.is_dir():
            # DENIS: log something for transparency?
            for frame_num in range(len(list(path_to_video_dir.iterdir()))):
                images.append(self.get_video_image(data_hash, video_title, coco_url, height, width, int(frame_num)))
        else:
            for frame_num in data_unit["labels"].keys():
                images.append(self.get_video_image(data_hash, video_title, coco_url, height, width, int(frame_num)))

        return images

    # def get_frame_numbers(self, data_unit: dict) -> Iterator:  # DENIS: use this to remove the above if/else.

<<<<<<< HEAD
    def get_dicom_image(self, data_hash: str, height: int, width: int, frame_num: int) -> dict:
        image_id = len(self._data_hash_to_image_id_map)
        self._data_hash_to_image_id_map[(data_hash, frame_num)] = image_id

        return {
            # DICOM does not have a one to one mapping between a frame and a DICOM series file.
            "coco_url": "",
            "id": image_id,
            "file_name": self.get_dicom_file_path(data_hash, frame_num),
            "height": height,
            "width": width,
        }

    def get_video_image(self, data_hash: str, coco_url: str, height: int, width: int, frame_num: int) -> dict:
=======
    def get_video_image(self, data_hash: str, video_title: str, coco_url: str, height: int, width: int, frame_num: int):
>>>>>>> 8a24e6e4
        image_id = len(self._data_hash_to_image_id_map)
        self._data_hash_to_image_id_map[(data_hash, frame_num)] = image_id

        return {
            "coco_url": coco_url,
            "id": image_id,
            "video_title": video_title,
            "file_name": self.get_video_file_path(data_hash, frame_num),
            "height": height,
            "width": width,
        }

    def get_dicom_file_path(self, data_hash: str, frame_num: int) -> str:
        path = Path("dicom") / data_hash / str(frame_num)
        return str(path)

    def get_video_file_path(self, data_hash: str, frame_num: int) -> str:
        frame_file_name = Path(f"{frame_num}.jpg")
        video_file_path = Path("videos").joinpath(Path(data_hash), frame_file_name)
        return str(video_file_path)

    def download_video_images(self, url: str, data_hash: str) -> None:
        with tempfile.TemporaryDirectory(str(Path("."))) as temporary_directory:
            video_location = Path(temporary_directory).joinpath(Path(data_hash))
            download_file(
                url,
                video_location,
            )
            destination_location = self._download_file_path.joinpath(Path("videos"), Path(data_hash))
            extract_frames(video_location, destination_location)

    def get_annotations(self):
        annotations = []

        # DENIS: need to make sure at least one image
        for labels in self._labels_list:
            for data_unit in labels["data_units"].values():
                data_hash = data_unit["data_hash"]

                if "video" in data_unit["data_type"]:
                    if not self._include_videos:
                        continue
                    for frame_num, frame_item in data_unit["labels"].items():
                        image_id = self.get_image_id(data_hash, int(frame_num))
                        objects = frame_item["objects"]
                        annotations.extend(self.get_annotation(objects, image_id))

                elif "application/dicom" in data_unit["data_type"]:
                    # copy pasta:
                    for frame_num, frame_item in data_unit["labels"].items():
                        image_id = self.get_image_id(data_hash, int(frame_num))
                        objects = frame_item["objects"]
                        annotations.extend(self.get_annotation(objects, image_id))

                else:
                    image_id = self.get_image_id(data_hash)
                    objects = data_unit["labels"]["objects"]
                    annotations.extend(self.get_annotation(objects, image_id))

        return annotations

    # DENIS: naming with plural/singular
    def get_annotation(self, objects: List[dict], image_id: int) -> List[dict]:
        annotations = []
        for object_ in objects:
            shape = object_["shape"]

            # DENIS: abstract this
            for image_data in self._coco_json["images"]:
                if image_data["id"] == image_id:
                    size = Size(width=image_data["width"], height=image_data["height"])

            # DENIS: would be nice if this shape was an enum => with the Json support.
            if shape == "bounding_box":
                # DENIS: how can I make sure this can be extended properly? At what point do I transform this to a JSON?
                # maybe I can have an `asdict` if this is a dataclass, else just keep the json and have the return type
                # be a union?!
                annotations.append(as_dict_custom(self.get_bounding_box(object_, image_id, size)))
            elif shape == "polygon":
                annotations.append(as_dict_custom(self.get_polygon(object_, image_id, size)))
            elif shape == "polyline":
                annotations.append(as_dict_custom(self.get_polyline(object_, image_id, size)))
            elif shape == "point":
                annotations.append(as_dict_custom(self.get_point(object_, image_id, size)))
            elif shape == "skeleton":
                annotations.append(as_dict_custom(self.get_skeleton(object_, image_id, size)))

        return annotations

    def get_bounding_box(self, object_: dict, image_id: int, size: Size) -> Union[CocoAnnotation, SuperClass]:
        x, y = (
            object_["boundingBox"]["x"] * size.width,
            object_["boundingBox"]["y"] * size.height,
        )
        w, h = (
            object_["boundingBox"]["w"] * size.width,
            object_["boundingBox"]["h"] * size.height,
        )
        area = w * h
        segmentation = [[x, y, x + w, y, x + w, y + h, x, y + h]]
        bbox = [x, y, w, h]
        category_id = self.get_category_id(object_)
        id, iscrowd = self.get_coco_annotation_default_fields()

        return CocoAnnotation(area, bbox, category_id, id, image_id, iscrowd, segmentation)

    def get_polygon(self, object_: dict, image_id: int, size: Size) -> Union[CocoAnnotation, SuperClass]:
        polygon = get_polygon_from_dict(object_["polygon"], size.width, size.height)
        segmentation = [list(chain(*polygon))]
        polygon = Polygon(polygon)
        area = polygon.area
        x, y, x_max, y_max = polygon.bounds
        w, h = x_max - x, y_max - y

        bbox = [x, y, w, h]
        category_id = self.get_category_id(object_)
        id, iscrowd = self.get_coco_annotation_default_fields()

        return CocoAnnotation(area, bbox, category_id, id, image_id, iscrowd, segmentation)

    def get_polyline(self, object_: dict, image_id: int, size: Size) -> Union[CocoAnnotation, SuperClass]:
        """Polylines are technically not supported in COCO, but here we use a trick to allow a representation."""
        polygon = get_polygon_from_dict(object_["polyline"], size.width, size.height)
        polyline_coordinate = self.join_polyline_from_polygon(list(chain(*polygon)))
        segmentation = [polyline_coordinate]
        area = 0
        bbox = self.get_bbox_for_polyline(polygon)
        category_id = self.get_category_id(object_)
        id, iscrowd = self.get_coco_annotation_default_fields()

        return CocoAnnotation(area, bbox, category_id, id, image_id, iscrowd, segmentation)

    def get_bbox_for_polyline(self, polygon: list):
        if len(polygon) == 2:
            # We have the edge case of a single edge polygon.
            first_point = polygon[0]
            second_point = polygon[1]
            x = min(first_point[0], second_point[0])
            y = min(first_point[1], second_point[1])
            w = abs(first_point[0] - second_point[0])
            h = abs(first_point[1] - second_point[1])
            return [x, y, w, h]
        else:
            polygon = Polygon(polygon)
            x, y, x_max, y_max = polygon.bounds
            w, h = x_max - x, y_max - y

            return [x, y, w, h]

    @staticmethod
    def join_polyline_from_polygon(polygon: List[float]) -> List[float]:
        """
        Essentially a trick to represent a polyline in coco. We pretend for this to be a polygon and join every
        coordinate from the end back to the beginning, so it will essentially be an area-less polygon.
        This function technically changes the input polygon in place.
        """
        if len(polygon) % 2 != 0:
            raise RuntimeError("The polygon has an unaccepted shape.")

        idx = len(polygon) - 2
        while idx >= 0:
            y_coordinate = polygon[idx]
            x_coordinate = polygon[idx + 1]
            polygon.append(y_coordinate)
            polygon.append(x_coordinate)
            idx -= 2

        return polygon

    def get_point(self, object_: dict, image_id: int, size: Size) -> Union[CocoAnnotation, SuperClass]:
        x, y = (
            object_["point"]["0"]["x"] * size.width,
            object_["point"]["0"]["y"] * size.height,
        )
        w, h = 0, 0
        area = 0
        segmentation = [[x, y]]
        keypoints = [x, y, 2]
        num_keypoints = 1

        bbox = [x, y, w, h]
        category_id = self.get_category_id(object_)
        id, iscrowd = self.get_coco_annotation_default_fields()

        return CocoAnnotation(area, bbox, category_id, id, image_id, iscrowd, segmentation, keypoints, num_keypoints)

    def get_skeleton(self, object_: dict, image_id: int, size: Size) -> Union[CocoAnnotation, SuperClass]:
        # DENIS: next up: check how this is visualised.
        area = 0
        segmentation = []
        keypoints = []
        for point in object_["skeleton"].values():
            keypoints += [
                point["x"] * size.width,
                point["y"] * size.height,
                2,
            ]
        num_keypoints = len(keypoints) // 3
        xs, ys = (
            keypoints[::3],
            keypoints[1::3],
        )
        x, y, x_max, y_max = min(xs), min(ys), max(xs), max(ys)
        w, h = x_max - x, y_max - y

        # DENIS: think if the next two lines should be in `get_coco_annotation_default_fields`
        bbox = [x, y, w, h]
        category_id = self.get_category_id(object_)
        id, iscrowd = self.get_coco_annotation_default_fields()

        return CocoAnnotation(area, bbox, category_id, id, image_id, iscrowd, segmentation, keypoints, num_keypoints)

    def get_category_id(self, object_: dict) -> int:
        feature_hash = object_["featureHash"]
        try:
            return self._feature_hash_to_coco_category_id_map[feature_hash]
        except KeyError:
            raise EncodingError(
                f"The feature_hash `{feature_hash}` was not found in the provided ontology. Please "
                f"ensure that the ontology matches the labels provided."
            )

    def get_coco_annotation_default_fields(self) -> Tuple[int, int]:
        id = self.next_annotation_id()
        iscrowd = 0
        return id, iscrowd

    def next_annotation_id(self) -> int:
        next_ = self._current_annotation_id
        self._current_annotation_id += 1
        return next_

    def download_image(self, url: str, path: Path):
        """Check if directory exists, create the directory if needed, download the file, store it into the path."""
        path.parent.mkdir(parents=True, exist_ok=True)
        download_file(url, path)

    def get_image_id(self, data_hash: str, frame_num: int = 0) -> int:
        return self._data_hash_to_image_id_map[(data_hash, frame_num)]


def download_file(
    url: str,
    destination: Path,
    byte_size=1024,
    progress=tqdm,
):
    iterations = int(int(requests.head(url).headers["Content-Length"]) / byte_size) + 1
    r = requests.get(url, stream=True)

    if progress is None:

        def nop(it, *a, **k):
            return it

        progress = nop

    with open(destination, "wb") as f:
        for chunk in progress(r.iter_content(chunk_size=1024), total=iterations, desc="Downloading "):
            if chunk:  # filter out keep-alive new chunks
                f.write(chunk)
                f.flush()
    return destination


#
def extract_frames(video_file_name: Path, img_dir: Path):
    logger.info(f"Extracting frames from video: {video_file_name}")

    # DENIS: for the rest to work, I will need to throw if the current directory exists and give a nice user warning.
    img_dir.mkdir(parents=True, exist_ok=True)
    command = f"ffmpeg -i {video_file_name} -start_number 0 {img_dir}/%d.jpg -hide_banner"
    if subprocess.run(command, shell=True, capture_output=True, stdout=None, check=True).returncode != 0:
        raise RuntimeError(
            "Splitting videos into multiple image files failed. Please ensure that you have FFMPEG "
            f"installed on your machine: https://ffmpeg.org/download.html The comamand that failed was `{command}`."
        )


#
#
# def get_data_unit_image(
#     data_unit: DataUnit, cache_dir: Path, download: bool = False, force: bool = False
# ) -> Optional[Path]:
#     """
#     Fetches image either from cache dir or by downloading and caching image. By default, only the image path will
#     be returned as a Path object.
#     Args:
#         data_unit: The data unit that specifies what image to fetch.
#         cache_dir: The directory to fetch cached results from, and to cache results to.
#         download: If download is true, download image. Otherwise, return None
#         force: Force refresh of cached content.
#
#     Returns: The image as a Path, numpy array, or PIL Image or None if image doesn't exist and `download == False`.
#     """
#     is_video = "video" in data_unit.data_type
#     if is_video:
#         video_hash, frame_idx = data_unit.data_hash.split("_")
#         video_dir = cache_dir / "videos"
#         video_file = f"{video_hash}.{data_unit.extension}"
#         img_dir = video_dir / video_hash
#         img_file = f"{frame_idx}.jpg"
#
#         os.makedirs(video_dir, exist_ok=True)
#     else:
#         img_dir = cache_dir / "images"
#         img_file = f"{data_unit.data_hash}.{data_unit.extension}"
#
#     full_img_pth = img_dir / img_file
#     torch_file = (img_dir / img_file).with_suffix(".pt")
#     if not (download or force) and not (full_img_pth.exists() or torch_file.exists()):
#         return None
#
#     if force or (download and not (full_img_pth.exists() or torch_file.exists())):
#         check_data_link(data_unit)
#         if is_video:
#             # Extract frames images
#             if not os.path.exists(video_dir / video_file):
#                 logger.info(f"Downloading video {video_file}")
#                 download_file(data_unit.data_link, video_dir, fname=video_file, progress=None)
#             extract_frames(video_dir / video_file, img_dir)
#             convert_frames_from_jpg_to_tensors(img_dir)
#         else:
#             logger.debug(f"Downloading image {full_img_pth}")
#             download_file(data_unit.data_link, img_dir, fname=img_file, progress=None)
#             replace_img_with_tensor(full_img_pth)
#
#     if torch_file.exists():
#         return torch_file
#     return full_img_pth<|MERGE_RESOLUTION|>--- conflicted
+++ resolved
@@ -283,7 +283,6 @@
 
     # def get_frame_numbers(self, data_unit: dict) -> Iterator:  # DENIS: use this to remove the above if/else.
 
-<<<<<<< HEAD
     def get_dicom_image(self, data_hash: str, height: int, width: int, frame_num: int) -> dict:
         image_id = len(self._data_hash_to_image_id_map)
         self._data_hash_to_image_id_map[(data_hash, frame_num)] = image_id
@@ -297,10 +296,7 @@
             "width": width,
         }
 
-    def get_video_image(self, data_hash: str, coco_url: str, height: int, width: int, frame_num: int) -> dict:
-=======
     def get_video_image(self, data_hash: str, video_title: str, coco_url: str, height: int, width: int, frame_num: int):
->>>>>>> 8a24e6e4
         image_id = len(self._data_hash_to_image_id_map)
         self._data_hash_to_image_id_map[(data_hash, frame_num)] = image_id
 
