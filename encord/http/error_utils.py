#
# Copyright (c) 2020 Cord Technologies Limited
#
# Licensed under the Apache License, Version 2.0 (the "License"); you may
# not use this file except in compliance with the License. You may obtain
# a copy of the License at
#
#     http://www.apache.org/licenses/LICENSE-2.0
#
# Unless required by applicable law or agreed to in writing, software
# distributed under the License is distributed on an "AS IS" BASIS, WITHOUT
# WARRANTIES OR CONDITIONS OF ANY KIND, either express or implied. See the
# License for the specific language governing permissions and limitations
# under the License.

from encord.exceptions import *

# Error messages
AUTHENTICATION_ERROR = ["AUTHENTICATION_ERROR"]
AUTHORISATION_ERROR = ["AUTHORISATION_ERROR"]
RESOURCE_NOT_FOUND_ERROR = ["RESOURCE_NOT_FOUND_ERROR"]
METHOD_NOT_ALLOWED_ERROR = ["METHOD_NOT_ALLOWED_ERROR"]
UNKNOWN_ERROR = ["UNKNOWN_ERROR"]
OPERATION_NOT_ALLOWED_ERROR = ["OPERATION_NOT_ALLOWED"]
ANSWER_DICTIONARY_ERROR = ["ANSWER_DICTIONARY_ERROR"]
CORRUPTED_LABEL_ERROR = ["CORRUPTED_LABEL_ERROR"]
FILE_TYPE_NOT_SUPPORTED_ERROR = ["FILE_TYPE_NOT_SUPPORTED_ERROR"]
FILE_SIZE_NOT_SUPPORTED_ERROR = ["FILE_SIZE_NOT_SUPPORTED_ERROR"]
FEATURE_DOES_NOT_EXIST_ERROR = ["FEATURE_DOES_NOT_EXIST_ERROR"]
MODEL_WEIGHTS_INCONSISTENT_ERROR = ["MODEL_WEIGHTS_INCONSISTENT_ERROR"]
MODEL_FEATURES_INCONSISTENT_ERROR = ["MODEL_FEATURES_INCONSISTENT_ERROR"]
UPLOAD_OPERATION_NOT_SUPPORTED_ERROR = ["UPLOAD_OPERATION_NOT_SUPPORTED_ERROR"]
MUST_SET_DETECTION_RANGE_ERROR = ["MUST_SET_DETECTION_RANGE_ERROR"]
DETECTION_RANGE_INVALID_ERROR = ["DETECTION_RANGE_INVALID_ERROR"]
RESOURCE_EXISTS_ERROR = ["RESOURCE_EXISTS_ERROR"]
INVALID_DATE_FORMAT_ERROR = ["INVALID_DATE_FORMAT_ERROR"]
DUPLICATE_SSH_KEY_ERROR = ["DUPLICATE_SSH_KEY_ERROR"]
SSH_KEY_NOT_FOUND_ERROR = ["SSH_KEY_NOT_FOUND_ERROR"]


def check_error_response(response, payload=None):
    """
    Checks server response.
    Called if HTTP response status code is an error response.
    """
    if response == AUTHENTICATION_ERROR:
        raise AuthenticationError("You are not authenticated to access the Encord platform.")

    if response == AUTHORISATION_ERROR:
        raise AuthorisationError("You are not authorised to access this asset.")

    if response == RESOURCE_NOT_FOUND_ERROR:
        if payload:
            raise ResourceNotFoundError(payload)
        raise ResourceNotFoundError("The requested resource was not found in the database.")

    if response == METHOD_NOT_ALLOWED_ERROR:
        raise MethodNotAllowedError("HTTP method is not allowed.")

    if response == UNKNOWN_ERROR:
        raise UnknownException("An unknown error occurred.")

    if response == OPERATION_NOT_ALLOWED_ERROR:
        raise OperationNotAllowed("The read/write operation is not allowed by the API key.")

    if response == ANSWER_DICTIONARY_ERROR:
        raise AnswerDictionaryError("An object or classification is missing in the answer dictionaries.")

    if response == CORRUPTED_LABEL_ERROR:
        raise CorruptedLabelError(
            "The label blurb is corrupted. This could be due to the number of "
            "frame labels exceeding the number of frames in the labelled video."
        )

    if response == FILE_TYPE_NOT_SUPPORTED_ERROR:
        raise FileTypeNotSupportedError("Supported file types are: image/jpeg, image/png, video/webm, video/mp4.")

    if response == FILE_SIZE_NOT_SUPPORTED_ERROR:
        raise FileSizeNotSupportedError("The combined size of the input files is larger than the supported limit")

    if response == FEATURE_DOES_NOT_EXIST_ERROR:
        raise FeatureDoesNotExistError("The passed feature does not exist in the project ontology.")

    if response == MODEL_WEIGHTS_INCONSISTENT_ERROR:
        raise ModelWeightsInconsistentError("The passed model weights are incompatible with the selected model.")

    if response == MODEL_FEATURES_INCONSISTENT_ERROR:
        raise ModelFeaturesInconsistentError("The passed features are incompatible with the selected model.")

    if response == UPLOAD_OPERATION_NOT_SUPPORTED_ERROR:
        raise UploadOperationNotSupportedError(
            "Uploading a file to an external (e.g. S3/GCP/Azure) dataset is not " "permitted."
        )

    if response == DETECTION_RANGE_INVALID_ERROR:
        raise DetectionRangeInvalidError(
            "The detection range is invalid (e.g. less than 0, or" " higher than num frames in the video)"
        )

    if response == INVALID_DATE_FORMAT_ERROR:
        raise InvalidDateFormatError("Invalid date format supplied as input")

    if response == RESOURCE_EXISTS_ERROR:
        raise ResourceExistsError(
            "Trying to create a resource that already exists. " "Payload for this failure is: " + str(payload)
        )

<<<<<<< HEAD
    raise GenericServerError(
        f"The Encord server has reported an error of type `{response}`. Please do not parse this error "
        "programmatically, instead please upgrade the SDK to the latest version to get the exact error."
    )
=======
    if response == DUPLICATE_SSH_KEY_ERROR:
        raise DuplicateSshKeyError("The used SSH key exists more than once. Please create a unique user SSH key.")

    if response == SSH_KEY_NOT_FOUND_ERROR:
        raise SshKeyNotFound(
            "The used SSH key does not exist on the Encord platform. Please add this SSH key to your user profile."
        )

    pass
>>>>>>> abd49b02
<|MERGE_RESOLUTION|>--- conflicted
+++ resolved
@@ -105,12 +105,6 @@
             "Trying to create a resource that already exists. " "Payload for this failure is: " + str(payload)
         )
 
-<<<<<<< HEAD
-    raise GenericServerError(
-        f"The Encord server has reported an error of type `{response}`. Please do not parse this error "
-        "programmatically, instead please upgrade the SDK to the latest version to get the exact error."
-    )
-=======
     if response == DUPLICATE_SSH_KEY_ERROR:
         raise DuplicateSshKeyError("The used SSH key exists more than once. Please create a unique user SSH key.")
 
@@ -119,5 +113,7 @@
             "The used SSH key does not exist on the Encord platform. Please add this SSH key to your user profile."
         )
 
-    pass
->>>>>>> abd49b02
+    raise GenericServerError(
+        f"The Encord server has reported an error of type `{response}`. Please do not parse this error "
+        "programmatically, instead please upgrade the SDK to the latest version to get the exact error."
+    )