import platform
import uuid
<<<<<<< HEAD
from pathlib import Path
from typing import Optional, Type, TypeVar, Union
from urllib.parse import urljoin
=======
from typing import Optional, Type, TypeVar
from urllib.parse import urljoin, urlunparse
>>>>>>> a1157828

import requests
from requests import PreparedRequest, Response

from encord._version import __version__ as encord_version
from encord.configs import Config
from encord.exceptions import RequestException
from encord.http.common import (
    HEADER_CLOUD_TRACE_CONTEXT,
    HEADER_USER_AGENT,
    RequestContext,
)
from encord.http.utils import create_new_session
from encord.http.v2.error_utils import handle_error_response
from encord.http.v2.request_signer import sign_request
from encord.orm.base_dto import BaseDTO, BaseDTOInterface

T = TypeVar("T", bound=BaseDTOInterface)


class ApiClient:
    def __init__(self, config: Config):
        self._config = config
<<<<<<< HEAD
        self._domain = config.domain
        self._base_path = Path("v2/public/")
=======
        self._domain = self._config.domain
        self._base_path = "v2/public/"
>>>>>>> a1157828

    @staticmethod
    def _exception_context_from_response(response: Response) -> RequestContext:
        try:
            x_cloud_trace_context = response.headers.get(HEADER_CLOUD_TRACE_CONTEXT)
            if x_cloud_trace_context is None:
                return RequestContext()

            x_cloud_trace_context = x_cloud_trace_context.split(";")[0]
            trace_id, span_id = (x_cloud_trace_context.split("/") + [None, None])[:2]
            return RequestContext(trace_id=trace_id, span_id=span_id)
        except Exception:
            return RequestContext()

    @staticmethod
    def _exception_context(request: requests.PreparedRequest) -> RequestContext:
        try:
            x_cloud_trace_context = request.headers.get(HEADER_CLOUD_TRACE_CONTEXT)
            if x_cloud_trace_context is None:
                return RequestContext()

            x_cloud_trace_context = x_cloud_trace_context.split(";")[0]
            trace_id, span_id = (x_cloud_trace_context.split("/") + [None, None])[:2]
            return RequestContext(trace_id=trace_id, span_id=span_id)
        except Exception:
            return RequestContext()

    @staticmethod
    def _user_agent() -> str:
        return f"encord-sdk-python/{encord_version} python/{platform.python_version()}"

    @staticmethod
    def _tracing_id() -> str:
        return f"{uuid.uuid4().hex}/1;o=1"

    def _build_url(self, path: str) -> str:
        if path.startswith("/"):
            path = path[1:]
        url = urljoin(self._domain, urljoin(self._base_path, path))
        if url.endswith("/"):
            url = url[:-1]
        return url

    def _headers(self):
        return {
            "Accept": "application/json",
            "Accept-Encoding": "gzip",
            "Content-Type": "application/json",
            HEADER_USER_AGENT: self._user_agent(),
            HEADER_CLOUD_TRACE_CONTEXT: self._tracing_id(),
        }

    def get(self, path: str, params: Optional[BaseDTO], result_type: Type[T]) -> T:
        params_dict = params.to_dict() if params is not None else None
        req = requests.Request(
            method="GET", url=self._build_url(path), headers=self._headers(), params=params_dict
        ).prepare()

        return self._request(req, result_type=result_type)  # type: ignore

    def post(
        self, path: str, params: Optional[BaseDTO], payload: Optional[BaseDTO], result_type: Optional[Type[T]]
    ) -> T:
        params_dict = params.to_dict() if params is not None else None
        req = requests.Request(
            method="POST",
            url=self._build_url(path),
            headers=self._headers(),
            params=params_dict,
            json=payload.to_dict() if payload is not None else None,
        ).prepare()

        return self._request(req, result_type=result_type)  # type: ignore

    def _request(self, req: PreparedRequest, result_type: Optional[Type[T]]):
        req = self._config.define_headers_v2(req)

        timeouts = (self._config.connect_timeout, self._config.read_timeout)
        req_settings = self._config.requests_settings
        with create_new_session(
            max_retries=req_settings.max_retries,
            backoff_factor=req_settings.backoff_factor,
            connect_retries=req_settings.connection_retries,
        ) as session:
            context = self._exception_context(req)

            res = session.send(req, timeout=timeouts)

            if res.status_code != 200:
                self._handle_error(res, context)

            try:
                res_json = res.json()
            except Exception as e:
                raise RequestException(f"Error parsing JSON response: {res.text}", context=context) from e

            if result_type is None:
                return None

            return result_type.from_dict(res_json)

    @staticmethod
    def _handle_error(response: Response, context: RequestContext):
        try:
            description = response.json()
            handle_error_response(response.status_code, context=context, message=description.get("message"))
        except Exception:
            handle_error_response(response.status_code, context=context)<|MERGE_RESOLUTION|>--- conflicted
+++ resolved
@@ -1,13 +1,8 @@
 import platform
 import uuid
-<<<<<<< HEAD
 from pathlib import Path
 from typing import Optional, Type, TypeVar, Union
-from urllib.parse import urljoin
-=======
-from typing import Optional, Type, TypeVar
 from urllib.parse import urljoin, urlunparse
->>>>>>> a1157828
 
 import requests
 from requests import PreparedRequest, Response
@@ -31,13 +26,8 @@
 class ApiClient:
     def __init__(self, config: Config):
         self._config = config
-<<<<<<< HEAD
-        self._domain = config.domain
-        self._base_path = Path("v2/public/")
-=======
         self._domain = self._config.domain
         self._base_path = "v2/public/"
->>>>>>> a1157828
 
     @staticmethod
     def _exception_context_from_response(response: Response) -> RequestContext:
