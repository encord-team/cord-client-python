from __future__ import annotations

import re
from abc import ABC, abstractmethod
from dataclasses import dataclass, field
from enum import Enum
from typing import (
    Any,
    Dict,
    Iterable,
    List,
    Optional,
    Sequence,
    Tuple,
    Type,
    TypeVar,
    Union,
)

from encord.exceptions import OntologyError
from encord.objects.utils import (
    _decode_nested_uid,
    check_type,
    filter_by_type,
    short_uuid_str,
)
from encord.orm.project import StringEnum

NestedID = List[int]


class Shape(StringEnum):
    BOUNDING_BOX = "bounding_box"
    POLYGON = "polygon"
    POINT = "point"
    SKELETON = "skeleton"
    POLYLINE = "polyline"
    ROTATABLE_BOUNDING_BOX = "rotatable_bounding_box"


class Attribute(ABC):
    """
    Base class for shared Attribute fields
    """

    uid: NestedID
    feature_node_hash: str
    name: str
    required: bool
    dynamic: bool
    """
    The `dynamic` member is part of every attribute. However it can only be true for top level (not nested) attributes
    that are part of an :class:`encord.objects.ontology_object.Object`.
    """

    def __init__(self, uid: NestedID, feature_node_hash: str, name: str, required: bool, dynamic: bool):
        self.uid = uid
        self.feature_node_hash = feature_node_hash
        self.name = name
        self.required = required
        self.dynamic = dynamic

    @property
    def options(self) -> Sequence[Option]:
        return []

    @staticmethod
    @abstractmethod
    def _get_property_type_name() -> str:
        pass

    @abstractmethod
    def _encode_options(self) -> Optional[List[dict]]:
        pass

    @abstractmethod
    def get_child_by_hash(
        self,
        feature_node_hash: str,
        type_: Optional[OntologyElementType] = None,
    ) -> OntologyElement:
        """
        Returns the first child node of this ontology tree node with the matching feature node hash. If there is
        more than one child with the same feature node hash in the ontology tree node, then the ontology would be in
        an invalid state. Throws if nothing is found or if the type is not matched.

        Args:
            feature_node_hash: the feature_node_hash of the child node to search for in the ontology.
            type_: The expected type of the item. If the found child does not match the type, an error will be thrown.
        """
        raise NotImplementedError("This method is not implemented for this class")

    def get_child_by_title(
        self,
        title: str,
        type_: Optional[OntologyElementType] = None,
    ) -> OntologyElement:
        """
        Returns a child node of this ontology tree node with the matching title and matching type if specified. If more
        than one child in this Object have the same title, then an error will be thrown. If no item is found, an error
        will be thrown as well.

        Args:
            title: The exact title of the child node to search for in the ontology.
            type_: The expected type of the child node. Only a node that matches this type will be returned.
        """
        found_items = self.get_children_by_title(title, type_)
        _handle_wrong_number_of_found_items(found_items, title, type_)
        return found_items[0]

    def to_dict(self) -> dict:
        ret = self._encode_base()

        options = self._encode_options()
        if options is not None:
            ret["options"] = options

        return ret

    @abstractmethod
    def get_children_by_title(
        self,
        title: str,
        type_: Optional[OntologyElementType] = None,
    ) -> List[OntologyElement]:
        """
        Returns all the child nodes of this ontology tree node with the matching title and matching type if specified.
        Title in ontologies do not need to be unique, however, we recommend unique titles when creating ontologies.

        Args:
            title: The exact title of the child node to search for in the ontology.
            type_: The expected type of the item. Only nodes that match this type will be returned.
        """
        raise NotImplementedError("This method is not implemented for this class")

<<<<<<< HEAD
=======
    def to_dict(self) -> Dict[str, Any]:
        ret = self._encode_base()

        options = self._encode_options()
        if options is not None:
            ret["options"] = options

        return ret

>>>>>>> 75738c3e
    @classmethod
    def from_dict(cls, d: Dict[str, Any]) -> Attribute:
        property_type = d["type"]
        common_attribute_fields = cls._decode_common_attribute_fields(d)
        if property_type == RadioAttribute._get_property_type_name():
            return RadioAttribute(
                **common_attribute_fields,
                options=[NestableOption.from_dict(x) for x in d.get("options", [])],
            )

        elif property_type == ChecklistAttribute._get_property_type_name():
            return ChecklistAttribute(
                **common_attribute_fields,
                options=[FlatOption.from_dict(x) for x in d.get("options", [])],
            )

        elif property_type == TextAttribute._get_property_type_name():
            return TextAttribute(
                **common_attribute_fields,
            )

        raise TypeError(
            f"Attribute is ill-formed: '{d}'. Expected to see either "
            f"attribute specific fields or option specific fields. Got both or none of them."
        )

    def _encode_base(self) -> Dict[str, Any]:
        ret = dict()
        ret["id"] = _decode_nested_uid(self.uid)
        ret["name"] = self.name
        ret["type"] = self._get_property_type_name()
        ret["featureNodeHash"] = self.feature_node_hash
        ret["required"] = self.required
        ret["dynamic"] = self.dynamic

        return ret

    @staticmethod
    def _decode_common_attribute_fields(attribute_dict: Dict[str, Any]) -> Dict[str, Any]:
        return {
            "uid": _attribute_id_from_json_str(attribute_dict["id"]),
            "feature_node_hash": attribute_dict["featureNodeHash"],
            "name": attribute_dict["name"],
            "required": attribute_dict["required"],
            "dynamic": attribute_dict.get("dynamic", False),
        }

    def __eq__(self, other: object):
        return (
            isinstance(other, Attribute) and self.uid == other.uid and self.feature_node_hash == other.feature_node_hash
        )


class RadioAttribute(Attribute):
    """
    This class is currently in BETA. Its API might change in future minor version releases.
    """

    _options: List[NestableOption]

    def __init__(
        self,
        uid: NestedID,
        feature_node_hash: str,
        name: str,
        required: bool,
        dynamic: bool,
        options: Optional[List[NestableOption]] = None,
    ):
        super().__init__(uid, feature_node_hash, name, required, dynamic)
        self._options = options if options is not None else []

    @property
    def options(self) -> Sequence[Option]:
        return self._options

    @staticmethod
    def _get_property_type_name() -> str:
        return "radio"

    def _encode_options(self) -> Optional[List[Dict[str, Any]]]:
        if len(self._options) == 0:
            return None
        return [option.to_dict() for option in self._options]

    def get_child_by_hash(
        self,
        feature_node_hash: str,
        type_: Optional[OntologyElementType] = None,
    ) -> OntologyElement:
        """
        Returns the first child node of this ontology tree node with the matching feature node hash. If there is
        more than one child with the same feature node hash in the ontology tree node, then the ontology would be in
        an invalid state. Throws if nothing is found or if the type is not matched.

        Args:
            feature_node_hash: the feature_node_hash of the child node to search for in the ontology.
            type_: The expected type of the item. If the found child does not match the type, an error will be thrown.
        """
        found_item = _get_option_by_hash(feature_node_hash, self._options)
        if found_item is None:
            raise OntologyError("Item not found.")
        check_type(found_item, type_)
        return found_item

    def get_children_by_title(
        self,
        title: str,
        type_: Optional[OntologyElementType] = None,
    ) -> List[OntologyElement]:
        """
        Returns all the child nodes of this ontology tree node with the matching title and matching type if specified.
        Title in ontologies do not need to be unique, however, we recommend unique titles when creating ontologies.

        Args:
            title: The exact title of the child node to search for in the ontology.
            type_: The expected type of the item. Only nodes that match this type will be returned.
        """
        found_items = _get_options_by_title(title, self.options)
        return filter_by_type(found_items, type_)  # noqa

    def add_option(
        self,
        label: str,
        value: Optional[str] = None,
        local_uid: Optional[int] = None,
        feature_node_hash: Optional[str] = None,
    ) -> NestableOption:
        """
        Args:
            label: user-visible name of the option
            value: internal unique value; optional; normally mechanically constructed from the label
            local_uid: integer identifier of the option. Normally auto-generated;
                    omit this unless the aim is to create an exact clone of existing ontology
            feature_node_hash: global identifier of the option. Normally auto-generated;
                    omit this unless the aim is to create an exact clone of existing ontology

        Returns:
            a `NestableOption` instance attached to the attribute. This can be further specified by adding nested attributes.
        """
        return _add_option(self._options, NestableOption, label, self.uid, local_uid, feature_node_hash, value)


class ChecklistAttribute(Attribute):
    """
    This class is currently in BETA. Its API might change in future minor version releases.
    """

    _options: List[FlatOption]

    def __init__(
        self,
        uid: NestedID,
        feature_node_hash: str,
        name: str,
        required: bool,
        dynamic: bool,
        options: Optional[List[FlatOption]] = None,
    ):
        super().__init__(uid, feature_node_hash, name, required, dynamic)
        self._options = options if options is not None else []

    @staticmethod
    def _get_property_type_name() -> str:
        return "checklist"

    def _encode_options(self) -> Optional[List[Dict[str, Any]]]:
        if len(self._options) == 0:
            return None
        return [option.to_dict() for option in self._options]

    @property
    def options(self) -> Sequence[Option]:
        return self._options

    def get_child_by_hash(
        self,
        feature_node_hash: str,
        type_: Optional[OntologyElementType] = None,
    ) -> OntologyElement:
        """
        Returns the first child node of this ontology tree node with the matching feature node hash. If there is
        more than one child with the same feature node hash in the ontology tree node, then the ontology would be in
        an invalid state. Throws if nothing is found or if the type is not matched.

        Args:
            feature_node_hash: the feature_node_hash of the child node to search for in the ontology.
            type_: The expected type of the item. If the found child does not match the type, an error will be thrown.
        """
        found_item = _get_option_by_hash(feature_node_hash, self._options)
        if found_item is None:
            raise OntologyError("Item not found.")
        check_type(found_item, type_)
        return found_item

    def get_children_by_title(self, title: str, type_: Optional[OntologyElementType] = None) -> List[OntologyElement]:
        """
        Returns all the child nodes of this ontology tree node with the matching title and matching type if specified.
        Title in ontologies do not need to be unique, however, we recommend unique titles when creating ontologies.

        Args:
            title: The exact title of the child node to search for in the ontology.
            type_: The expected type of the item. Only nodes that match this type will be returned.
        """
        found_items = _get_options_by_title(title, self.options)
        return filter_by_type(found_items, type_)  # noqa

    def add_option(
        self,
        label: str,
        value: Optional[str] = None,
        local_uid: Optional[int] = None,
        feature_node_hash: Optional[str] = None,
    ) -> FlatOption:
        """
        Args:
            label: user-visible name of the option
            value: internal unique value; optional; normally mechanically constructed from the label
            local_uid: integer identifier of the option. Normally auto-generated;
                    omit this unless the aim is to create an exact clone of existing ontology
            feature_node_hash: global identifier of the option. Normally auto-generated;
                    omit this unless the aim is to create an exact clone of existing ontology
        Returns:
            a `FlatOption` instance attached to the attribute.
        """
        return _add_option(self._options, FlatOption, label, self.uid, local_uid, feature_node_hash, value)


class TextAttribute(Attribute):
    """
    This class is currently in BETA. Its API might change in future minor version releases.
    """

    def __init__(self, uid: NestedID, feature_node_hash: str, name: str, required: bool, dynamic: bool):
        super().__init__(uid, feature_node_hash, name, required, dynamic)

    @staticmethod
    def _get_property_type_name() -> str:
        return "text"

    def _encode_options(self) -> Optional[List[Dict[str, Any]]]:
        return None

    def get_child_by_hash(
        self,
        feature_node_hash: str,
        type_: Optional[OntologyElementType] = None,
    ) -> OntologyElement:
        """
        Returns the first child node of this ontology tree node with the matching feature node hash. If there is
        more than one child with the same feature node hash in the ontology tree node, then the ontology would be in
        an invalid state. Throws if nothing is found or if the type is not matched.

        For TextAttributes this will always throw as they have no children.

        Args:
            feature_node_hash: the feature_node_hash of the child node to search for in the ontology.
            type_: The expected type of the item. If the found child does not match the type, an error will be thrown.
        """
        raise OntologyError("No nested options available for text attributes.")

    def get_children_by_title(
        self,
        title: str,
        type_: Optional[OntologyElementType] = None,
    ) -> List[OntologyElement]:
        """
        Returns all the child nodes of this ontology tree node with the matching title and matching type if specified.
        Title in ontologies do not need to be unique, however, we recommend unique titles when creating ontologies.

        For TextAttributes this will always return an empty list.

        Args:
            title: The exact title of the child node to search for in the ontology.
            type_: The expected type of the item. Only nodes that match this type will be returned.
        """
        return []


"""
This class is currently in BETA. Its API might change in future minor version releases. 
"""


def _attribute_id_from_json_str(attribute_id: str) -> NestedID:
    nested_ids = attribute_id.split(".")
    return [int(x) for x in nested_ids]


def attribute_from_dict(d: Dict[str, Any]) -> Attribute:
    """Convenience functions as you cannot call static member on union types."""
    return Attribute.from_dict(d)


def attributes_to_list_dict(attributes: List[Attribute]) -> list:
    attributes_list = list()
    for attribute in attributes:
        attributes_list.append(attribute.to_dict())

    return attributes_list


@dataclass
class Option(ABC):
    """
    Base class for shared Option fields
    """

    uid: NestedID
    feature_node_hash: str
    label: str
    value: str

    @abstractmethod
    def is_nestable(self) -> bool:
        pass

    @abstractmethod
    def get_child_by_hash(
        self,
        feature_node_hash: str,
        type_: Optional[OntologyElementType] = None,
    ) -> OntologyElement:
        """
        Returns the first child node of this ontology tree node with the matching feature node hash. If there is
        more than one child with the same feature node hash in the ontology tree node, then the ontology would be in
        an invalid state. Throws if nothing is found or if the type is not matched.

        Args:
            feature_node_hash: the feature_node_hash of the child node to search for in the ontology.
            type_: The expected type of the item. If the found child does not match the type, an error will be thrown.
        """
        raise NotImplementedError("This method is not implemented for this class")

    def get_child_by_title(
        self,
        title: str,
        type_: Optional[OntologyElementType] = None,
    ) -> OntologyElement:
        """
        Returns a child node of this ontology tree node with the matching title and matching type if specified. If more
        than one child in this Object have the same title, then an error will be thrown. If no item is found, an error
        will be thrown as well.

        Args:
            title: The exact title of the child node to search for in the ontology.
            type_: The expected type of the child node. Only a node that matches this type will be returned.
        """
        found_items = self.get_children_by_title(title, type_)
        _handle_wrong_number_of_found_items(found_items, title, type_)
        return found_items[0]

    @abstractmethod
    def get_children_by_title(self, title: str, type_: Optional[OntologyElementType] = None) -> List[OntologyElement]:
        """
        Returns all the child nodes of this ontology tree node with the matching title and matching type if specified.
        Title in ontologies do not need to be unique, however, we recommend unique titles when creating ontologies.

        Args:
            title: The exact title of the child node to search for in the ontology.
            type_: The expected type of the item. Only nodes that match this type will be returned.
        """
        raise NotImplementedError("This method is not implemented for this class")

    def to_dict(self) -> Dict[str, Any]:
        ret: Dict[str, Any] = dict()
        ret["id"] = _decode_nested_uid(self.uid)
        ret["label"] = self.label
        ret["value"] = self.value
        ret["featureNodeHash"] = self.feature_node_hash

        nested_options = self._encode_nested_options()
        if nested_options:
            ret["options"] = nested_options

        return ret

    @abstractmethod
    def _encode_nested_options(self) -> list:
        pass

    @staticmethod
    def _decode_common_option_fields(option_dict: Dict[str, Any]) -> Dict[str, Any]:
        return {
            "uid": _attribute_id_from_json_str(option_dict["id"]),
            "label": option_dict["label"],
            "value": option_dict["value"],
            "feature_node_hash": option_dict["featureNodeHash"],
        }


@dataclass
class FlatOption(Option):
    """
    This class is currently in BETA. Its API might change in future minor version releases.
    """

    def is_nestable(self) -> bool:
        return False

    def get_child_by_hash(
        self,
        feature_node_hash: str,
        type_: Optional[OntologyElementType] = None,
    ) -> OntologyElement:
        """
        Returns the first child node of this ontology tree node with the matching feature node hash. If there is
        more than one child with the same feature node hash in the ontology tree node, then the ontology would be in
        an invalid state. Throws if nothing is found or if the type is not matched.

        For FlatOptions this will always throw as they have no children.

        Args:
            feature_node_hash: the feature_node_hash of the child node to search for in the ontology.
            type_: The expected type of the item. If the found child does not match the type, an error will be thrown.
        """
        raise OntologyError("No nested attributes for flat options.")

    def get_children_by_title(
        self,
        title: str,
        type_: Optional[OntologyElementType] = None,
    ) -> List[OntologyElement]:
        """
        Returns all the child nodes of this ontology tree node with the matching title and matching type if specified.
        Title in ontologies do not need to be unique, however, we recommend unique titles when creating ontologies.

        For FlatOptions this will always return an empty list.

        Args:
            title: The exact title of the child node to search for in the ontology.
            type_: The expected type of the item. Only nodes that match this type will be returned.
        """
        return []

    @classmethod
    def from_dict(cls, d: dict) -> FlatOption:
        return FlatOption(**cls._decode_common_option_fields(d))

    def _encode_nested_options(self) -> list:
        return []


@dataclass
class NestableOption(Option):
    """
    This class is currently in BETA. Its API might change in future minor version releases.
    """

    nested_options: List[Attribute] = field(default_factory=list)

    def is_nestable(self) -> bool:
        return True

    def get_child_by_hash(
        self,
        feature_node_hash: str,
        type_: Optional[OntologyElementType] = None,
    ) -> OntologyElement:
        """
        Returns the first child node of this ontology tree node with the matching feature node hash. If there is
        more than one child with the same feature node hash in the ontology tree node, then the ontology would be in
        an invalid state. Throws if nothing is found or if the type is not matched.

        Args:
            feature_node_hash: the feature_node_hash of the child node to search for in the ontology.
            type_: The expected type of the item. If the found child does not match the type, an error will be thrown.
        """
        found_item = _get_attribute_by_hash(feature_node_hash, self.nested_options)
        if found_item is None:
            raise OntologyError("Item not found.")
        check_type(found_item, type_)
        return found_item

    def get_children_by_title(
        self,
        title: str,
        type_: Optional[OntologyElementType] = None,
    ) -> List[OntologyElement]:
        """
        Returns all the child nodes of this ontology tree node with the matching title and matching type if specified.
        Title in ontologies do not need to be unique, however, we recommend unique titles when creating ontologies.

        Args:
            title: The exact title of the child node to search for in the ontology.
            type_: The expected type of the item. Only nodes that match this type will be returned.
        """
        found_items = _get_attributes_by_title(title, self.nested_options)
        return filter_by_type(found_items, type_)  # noqa

    def _encode_nested_options(self) -> list:
        return attributes_to_list_dict(self.nested_options)

    @classmethod
    def from_dict(cls, d: dict) -> NestableOption:
        nested_options_ret: List[Attribute] = list()
        if "options" in d:
            for nested_option in d["options"]:
                nested_options_ret.append(attribute_from_dict(nested_option))
        return NestableOption(
            **cls._decode_common_option_fields(d),
            nested_options=nested_options_ret,
        )

    def add_nested_option(
        self,
        cls: Type[T],
        name: str,
        local_uid: Optional[int] = None,
        feature_node_hash: Optional[str] = None,
        required: bool = False,
    ) -> T:
        """
        Adds a nested attribute to a RadioAttribute option.

        Args:
            cls: attribute type, one of `RadioAttribute`, `ChecklistAttribute`, `TextAttribute`
            name: the user-visible name of the attribute
            local_uid: integer identifier of the attribute. Normally auto-generated;
                    omit this unless the aim is to create an exact clone of existing ontology
            feature_node_hash: global identifier of the object. Normally auto-generated;
                    omit this unless the aim is to create an exact clone of existing ontology
            required: whether the label editor would mark this attribute as 'required'

        Returns:
            the created attribute that can be further specified with Options, where appropriate

        Raises:
            ValueError: if specified `local_uid` or `feature_node_hash` violate uniqueness constraints
        """
        return _add_attribute(self.nested_options, cls, name, self.uid, local_uid, feature_node_hash, required)

    def __hash__(self):
        return hash(self.feature_node_hash)


def __build_identifiers(
    existent_items: Iterable[OntologyElement],
    local_uid: Optional[int] = None,
    feature_node_hash: Optional[str] = None,
) -> Tuple[int, str]:
    if local_uid is None:
        if existent_items:
            local_uid = max([item.uid[-1] for item in existent_items]) + 1
        else:
            local_uid = 1
    else:
        if any([item.uid[-1] == local_uid for item in existent_items]):
            raise ValueError(f"Duplicate uid '{local_uid}'")

    if feature_node_hash is None:
        feature_node_hash = short_uuid_str()
    elif any([item.feature_node_hash == feature_node_hash for item in existent_items]):
        raise ValueError(f"Duplicate feature_node_hash '{feature_node_hash}'")

    return local_uid, feature_node_hash


T = TypeVar("T", bound=Attribute)


def _add_attribute(
    attributes: List[Attribute],
    cls: Type[T],
    name: str,
    parent_uid: List[int],
    local_uid: Optional[int] = None,
    feature_node_hash: Optional[str] = None,
    required: bool = False,
    dynamic: bool = False,
) -> T:
    local_uid, feature_node_hash = __build_identifiers(attributes, local_uid, feature_node_hash)
    attr = cls(
        name=name, uid=parent_uid + [local_uid], feature_node_hash=feature_node_hash, required=required, dynamic=dynamic
    )

    attributes.append(attr)
    return attr


OT = TypeVar("OT", bound=Option)


def _add_option(
    options: List[OT],
    cls: Type[OT],
    label: str,
    parent_uid: List[int],
    local_uid: Optional[int] = None,
    feature_node_hash: Optional[str] = None,
    value: Optional[str] = None,
) -> OT:
    local_uid, feature_node_hash = __build_identifiers(options, local_uid, feature_node_hash)
    if not value:
        value = re.sub(r"[\s]", "_", label).lower()
    option = cls(parent_uid + [local_uid], feature_node_hash, label, value)
    options.append(option)
    return option


def _get_option_by_hash(feature_node_hash: str, options: Iterable[Option]) -> Optional[OntologyElement]:
    for option_ in options:
        if option_.feature_node_hash == feature_node_hash:
            return option_

        if option_.is_nestable():
            found_item = _get_attribute_by_hash(feature_node_hash, option_.nested_options)
            if found_item is not None:
                return found_item

    return None


def _get_attribute_by_hash(feature_node_hash: str, attributes: List[Attribute]) -> Optional[OntologyElement]:
    for attribute in attributes:
        if attribute.feature_node_hash == feature_node_hash:
            return attribute

        found_item = _get_option_by_hash(feature_node_hash, attribute.options)
        if found_item is not None:
            return found_item
    return None


def _get_options_by_title(title: str, options: Iterable[Option]) -> List[OntologyElement]:
    ret = []
    for option_ in options:
        if option_.label == title:
            ret.append(option_)

        if option_.is_nestable():
            found_items = _get_attributes_by_title(title, option_.nested_options)
            ret.extend(found_items)

    return ret


def _get_attributes_by_title(title: str, attributes: List[Attribute]) -> List[OntologyElement]:
    ret = []
    for attribute in attributes:
        if attribute.name == title:
            ret.append(attribute)

        found_items = _get_options_by_title(title, attribute.options)
        ret.extend(found_items)
    return ret


def _handle_wrong_number_of_found_items(
    found_items: List[OntologyElement],
    title: str,
    type_: Any,
) -> None:
    if len(found_items) == 0:
        raise OntologyError(f"No item was found in the ontology with the given title `{title}` and type `{type_}`")
    elif len(found_items) > 1:
        raise OntologyError(
            f"More than one item was found in the ontology with the given title `{title}` and type `{type_}`. "
            f"Use the `get_children_by_title` or `get_child_by_hash` function instead. "
            f"The found items are `{found_items}`."
        )


OptionAttribute = Union[RadioAttribute, ChecklistAttribute]
OntologyElement = Union[Attribute, Option]
AttributeTypes = Union[
    Type[RadioAttribute],
    Type[ChecklistAttribute],
    Type[TextAttribute],
    Type[Attribute],
]
OptionTypes = Union[Type[FlatOption], Type[NestableOption], Type[Option]]
OntologyElementType = Union[AttributeTypes, OptionTypes]

# Just kept for backwards compatibility for now
AttributeClasses = Union[RadioAttribute, ChecklistAttribute, TextAttribute, Attribute]
OptionClasses = Union[FlatOption, NestableOption, Option]


class DeidentifyRedactTextMode(Enum):
    REDACT_ALL_TEXT = "REDACT_ALL_TEXT"
    REDACT_NO_TEXT = "REDACT_NO_TEXT"
    REDACT_SENSITIVE_TEXT = "REDACT_SENSITIVE_TEXT"


class SaveDeidentifiedDicomConditionType(Enum):
    NOT_SUBSTR = "NOT_SUBSTR"
    IN = "IN"


@dataclass
class SaveDeidentifiedDicomConditionIn:
    value: List[str]
    dicom_tag: str
    condition_type: SaveDeidentifiedDicomConditionType = SaveDeidentifiedDicomConditionType.IN

    def to_dict(self) -> Dict[str, Any]:
        return {
            "value": self.value,
            "dicom_tag": self.dicom_tag,
            "condition_type": self.condition_type.value,
        }


@dataclass
class SaveDeidentifiedDicomConditionNotSubstr:
    value: str
    dicom_tag: str
    condition_type: SaveDeidentifiedDicomConditionType = SaveDeidentifiedDicomConditionType.NOT_SUBSTR

    def to_dict(self) -> Dict[str, Any]:
        return {
            "value": self.value,
            "dicom_tag": self.dicom_tag,
            "condition_type": self.condition_type.value,
        }


SaveDeidentifiedDicomCondition = Union[
    SaveDeidentifiedDicomConditionNotSubstr,
    SaveDeidentifiedDicomConditionIn,
]<|MERGE_RESOLUTION|>--- conflicted
+++ resolved
@@ -108,7 +108,7 @@
         _handle_wrong_number_of_found_items(found_items, title, type_)
         return found_items[0]
 
-    def to_dict(self) -> dict:
+    def to_dict(self) -> Dict[str, Any]:
         ret = self._encode_base()
 
         options = self._encode_options()
@@ -133,18 +133,6 @@
         """
         raise NotImplementedError("This method is not implemented for this class")
 
-<<<<<<< HEAD
-=======
-    def to_dict(self) -> Dict[str, Any]:
-        ret = self._encode_base()
-
-        options = self._encode_options()
-        if options is not None:
-            ret["options"] = options
-
-        return ret
-
->>>>>>> 75738c3e
     @classmethod
     def from_dict(cls, d: Dict[str, Any]) -> Attribute:
         property_type = d["type"]
